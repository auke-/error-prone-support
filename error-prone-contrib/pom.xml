<?xml version="1.0" encoding="UTF-8"?>
<project xmlns="http://maven.apache.org/POM/4.0.0" xmlns:xsi="http://www.w3.org/2001/XMLSchema-instance" xsi:schemaLocation="http://maven.apache.org/POM/4.0.0 https://maven.apache.org/xsd/maven-4.0.0.xsd">
    <modelVersion>4.0.0</modelVersion>

    <parent>
        <groupId>tech.picnic.error-prone-support</groupId>
        <artifactId>error-prone-support</artifactId>
        <version>0.18.1-SNAPSHOT</version>
    </parent>

    <artifactId>error-prone-contrib</artifactId>

    <name>Picnic :: Error Prone Support :: Contrib</name>
    <description>Extra Error Prone plugins by Picnic.</description>
    <url>https://error-prone.picnic.tech</url>

    <dependencies>
        <dependency>
            <groupId>${groupId.error-prone}</groupId>
            <artifactId>error_prone_annotation</artifactId>
            <scope>provided</scope>
        </dependency>
        <dependency>
            <groupId>${groupId.error-prone}</groupId>
            <artifactId>error_prone_annotations</artifactId>
            <scope>provided</scope>
        </dependency>
        <dependency>
            <groupId>${groupId.error-prone}</groupId>
            <artifactId>error_prone_check_api</artifactId>
            <scope>provided</scope>
        </dependency>
        <dependency>
            <groupId>${groupId.error-prone}</groupId>
            <artifactId>error_prone_core</artifactId>
            <scope>provided</scope>
        </dependency>
        <dependency>
            <groupId>${groupId.error-prone}</groupId>
            <artifactId>error_prone_test_helpers</artifactId>
            <scope>provided</scope>
        </dependency>
        <dependency>
            <groupId>${project.groupId}</groupId>
            <artifactId>documentation-support</artifactId>
            <!-- This dependency is declared only as a hint to Maven that
            compilation depends on it; see the `maven-compiler-plugin`'s
            `annotationProcessorPaths` configuration below. -->
            <scope>provided</scope>
        </dependency>
        <dependency>
            <groupId>${project.groupId}</groupId>
            <artifactId>error-prone-utils</artifactId>
        </dependency>
        <dependency>
            <groupId>${project.groupId}</groupId>
            <artifactId>refaster-support</artifactId>
            <scope>provided</scope>
        </dependency>
        <dependency>
            <groupId>${project.groupId}</groupId>
            <artifactId>refaster-test-support</artifactId>
            <scope>test</scope>
        </dependency>
        <dependency>
            <groupId>com.fasterxml.jackson.core</groupId>
            <artifactId>jackson-annotations</artifactId>
            <scope>provided</scope>
        </dependency>
        <dependency>
            <groupId>com.github.ben-manes.caffeine</groupId>
            <artifactId>caffeine</artifactId>
            <scope>provided</scope>
        </dependency>
        <dependency>
            <groupId>com.google.auto.service</groupId>
            <artifactId>auto-service-annotations</artifactId>
            <scope>provided</scope>
        </dependency>
        <dependency>
            <groupId>com.google.auto.value</groupId>
            <artifactId>auto-value-annotations</artifactId>
            <scope>provided</scope>
        </dependency>
        <dependency>
            <groupId>com.google.guava</groupId>
            <artifactId>guava</artifactId>
            <scope>provided</scope>
        </dependency>
        <dependency>
            <groupId>io.projectreactor</groupId>
            <artifactId>reactor-core</artifactId>
            <scope>provided</scope>
        </dependency>
        <dependency>
            <groupId>io.projectreactor</groupId>
            <artifactId>reactor-test</artifactId>
            <scope>provided</scope>
        </dependency>
        <dependency>
            <groupId>io.projectreactor.addons</groupId>
            <artifactId>reactor-adapter</artifactId>
            <scope>provided</scope>
        </dependency>
        <dependency>
            <groupId>io.projectreactor.addons</groupId>
            <artifactId>reactor-extra</artifactId>
            <scope>provided</scope>
        </dependency>
        <dependency>
            <groupId>io.reactivex.rxjava2</groupId>
            <artifactId>rxjava</artifactId>
            <scope>provided</scope>
        </dependency>
        <dependency>
            <groupId>io.swagger</groupId>
            <artifactId>swagger-annotations</artifactId>
            <scope>test</scope>
        </dependency>
        <dependency>
            <groupId>io.swagger.core.v3</groupId>
            <artifactId>swagger-annotations</artifactId>
            <scope>test</scope>
        </dependency>
        <dependency>
            <groupId>jakarta.servlet</groupId>
            <artifactId>jakarta.servlet-api</artifactId>
            <scope>test</scope>
        </dependency>
        <dependency>
            <groupId>javax.annotation</groupId>
            <artifactId>javax.annotation-api</artifactId>
            <scope>provided</scope>
        </dependency>
        <dependency>
            <groupId>javax.inject</groupId>
            <artifactId>javax.inject</artifactId>
            <scope>provided</scope>
        </dependency>
        <dependency>
            <groupId>javax.xml.bind</groupId>
            <artifactId>jaxb-api</artifactId>
            <scope>test</scope>
        </dependency>
        <dependency>
            <groupId>org.aspectj</groupId>
            <artifactId>aspectjweaver</artifactId>
            <scope>test</scope>
        </dependency>
        <dependency>
            <groupId>org.assertj</groupId>
            <artifactId>assertj-core</artifactId>
            <scope>provided</scope>
        </dependency>
        <dependency>
            <groupId>org.immutables</groupId>
            <artifactId>value-annotations</artifactId>
            <scope>test</scope>
        </dependency>
        <dependency>
            <groupId>org.jspecify</groupId>
            <artifactId>jspecify</artifactId>
            <scope>provided</scope>
        </dependency>
        <dependency>
            <groupId>org.junit.jupiter</groupId>
            <artifactId>junit-jupiter-api</artifactId>
            <scope>provided</scope>
        </dependency>
        <!-- XXX: Explicitly declared as a workaround for
        https://github.com/pitest/pitest-junit5-plugin/issues/105. -->
        <dependency>
            <groupId>org.junit.jupiter</groupId>
            <artifactId>junit-jupiter-engine</artifactId>
            <scope>test</scope>
        </dependency>
        <dependency>
            <groupId>org.junit.jupiter</groupId>
            <artifactId>junit-jupiter-params</artifactId>
            <scope>provided</scope>
        </dependency>
        <dependency>
            <groupId>org.mockito</groupId>
            <artifactId>mockito-core</artifactId>
            <scope>provided</scope>
        </dependency>
        <dependency>
            <groupId>org.mongodb</groupId>
            <artifactId>mongodb-driver-core</artifactId>
            <scope>test</scope>
        </dependency>
        <dependency>
            <groupId>org.openrewrite</groupId>
            <artifactId>rewrite-core</artifactId>
            <scope>provided</scope>
        </dependency>
        <dependency>
            <groupId>org.openrewrite</groupId>
            <artifactId>rewrite-java</artifactId>
            <scope>provided</scope>
        </dependency>
        <dependency>
            <groupId>org.openrewrite</groupId>
            <artifactId>rewrite-java-11</artifactId>
            <scope>test</scope>
        </dependency>
        <dependency>
            <groupId>org.openrewrite</groupId>
            <artifactId>rewrite-templating</artifactId>
            <scope>provided</scope>
        </dependency>
        <dependency>
            <groupId>org.openrewrite</groupId>
            <artifactId>rewrite-test</artifactId>
            <scope>test</scope>
        </dependency>
        <dependency>
            <groupId>org.reactivestreams</groupId>
            <artifactId>reactive-streams</artifactId>
            <scope>provided</scope>
        </dependency>
        <dependency>
            <groupId>org.slf4j</groupId>
            <artifactId>slf4j-api</artifactId>
            <scope>test</scope>
        </dependency>
        <dependency>
            <groupId>org.springframework</groupId>
            <artifactId>spring-context</artifactId>
            <scope>test</scope>
        </dependency>
        <dependency>
            <groupId>org.springframework</groupId>
            <artifactId>spring-test</artifactId>
            <scope>provided</scope>
        </dependency>
        <dependency>
            <groupId>org.springframework</groupId>
            <artifactId>spring-web</artifactId>
            <scope>provided</scope>
        </dependency>
        <dependency>
            <groupId>org.springframework</groupId>
            <artifactId>spring-webflux</artifactId>
            <scope>provided</scope>
        </dependency>
        <dependency>
            <groupId>org.springframework.boot</groupId>
            <artifactId>spring-boot-test</artifactId>
            <scope>provided</scope>
        </dependency>
        <dependency>
            <groupId>org.springframework.security</groupId>
            <artifactId>spring-security-core</artifactId>
            <scope>test</scope>
        </dependency>
        <dependency>
            <groupId>org.testng</groupId>
            <artifactId>testng</artifactId>
            <scope>provided</scope>
        </dependency>
    </dependencies>

    <build>
        <pluginManagement>
            <plugins>
                <plugin>
                    <groupId>org.apache.maven.plugins</groupId>
                    <artifactId>maven-compiler-plugin</artifactId>
                    <configuration>
                        <annotationProcessorPaths combine.children="append">
                            <!-- XXX: Drop the version declarations once
                            properly supported. See
                            https://youtrack.jetbrains.com/issue/IDEA-342187. -->
                            <path>
                                <groupId>${project.groupId}</groupId>
                                <artifactId>documentation-support</artifactId>
                                <version>${project.version}</version>
                            </path>
                            <path>
                                <groupId>${project.groupId}</groupId>
                                <artifactId>refaster-compiler</artifactId>
                                <version>${project.version}</version>
                            </path>
                            <path>
                                <groupId>${project.groupId}</groupId>
                                <artifactId>refaster-support</artifactId>
                                <version>${project.version}</version>
                            </path>
                        </annotationProcessorPaths>
                        <compilerArgs combine.children="append">
                            <arg>-Xplugin:DocumentationGenerator -XoutputDirectory=${project.build.directory}/docs</arg>
                        </compilerArgs>
                    </configuration>
                    <executions>
                        <!-- The Refaster input/output test classes used by
                        `RefasterRuleCollection` are modelled as classpath
                        resources, and thus not subject to the default test
                        compilation step. These two custom compilation steps
                        serve two purposes:
                        - To provide early feedback in case of syntax errors.
                        - To enable the `DocumentationGenerator` compiler
                        plugin to extract documentation metadata from them.
                        Note that the input and output files must be compiled
                        separately and to distinct output directories, as they
                        define the same set of class names. -->
                        <!-- XXX: Drop these executions if/when the Refaster
<<<<<<< HEAD
                        test framework is reimlemented such that tests can be
=======
                        test framework is reimplemented such that tests can be
>>>>>>> b3ca01a6
                        located alongside rules, rather than in two additional
                        resource files. -->
                        <execution>
                            <id>compile-refaster-test-input</id>
                            <goals>
                                <goal>testCompile</goal>
                            </goals>
                            <phase>process-test-resources</phase>
                            <configuration>
                                <compileSourceRoots>
                                    <compileSourceRoot>${project.basedir}/src/test/resources</compileSourceRoot>
                                </compileSourceRoots>
                                <testIncludes>
                                    <testInclude>**/*Input.java</testInclude>
                                </testIncludes>
                                <outputDirectory>${project.build.directory}/refaster-test-input</outputDirectory>
                            </configuration>
                        </execution>
                        <execution>
                            <id>compile-refaster-test-output</id>
                            <goals>
                                <goal>testCompile</goal>
                            </goals>
                            <phase>process-test-resources</phase>
                            <configuration>
                                <compileSourceRoots>
                                    <compileSourceRoot>${project.basedir}/src/test/resources</compileSourceRoot>
                                </compileSourceRoots>
                                <testIncludes>
                                    <testInclude>**/*Output.java</testInclude>
                                </testIncludes>
                                <outputDirectory>${project.build.directory}/refaster-test-output</outputDirectory>
                            </configuration>
                        </execution>
                    </executions>
                </plugin>
            </plugins>
        </pluginManagement>
    </build>
</project><|MERGE_RESOLUTION|>--- conflicted
+++ resolved
@@ -305,11 +305,7 @@
                         separately and to distinct output directories, as they
                         define the same set of class names. -->
                         <!-- XXX: Drop these executions if/when the Refaster
-<<<<<<< HEAD
-                        test framework is reimlemented such that tests can be
-=======
                         test framework is reimplemented such that tests can be
->>>>>>> b3ca01a6
                         located alongside rules, rather than in two additional
                         resource files. -->
                         <execution>
